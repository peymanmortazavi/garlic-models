#ifndef GARLIC_CONSTRAINTS_H
#define GARLIC_CONSTRAINTS_H

//! @file constraints.h @brief Contains constraints, built-in constraint tags, fields and models.

#include <algorithm>
#include <unordered_set>
#include <regex>

#include "layer.h"
#include "utility.h"
#include "containers.h"


namespace garlic {

  //! Result of a constriant test.
  struct ConstraintResult {

    using constraint_sequence = sequence<ConstraintResult>;

    enum flags : uint8_t {
      none      = 0x1 << 0,
      valid     = 0x1 << 1,
      field     = 0x1 << 2,
    };

    constraint_sequence details;  //!< extra details/inner constraint list.

    text name;  //!< name of the constraint. empty if successful.

    text reason;  //!< reason for the failure, if any. empty if successful. 

    flags flag;

    //! @return whether or not the constraint is a leaf meaning it does not have any extra details.
    inline bool is_leaf()  const noexcept { return !details.size();  }

    //! @return whether or not the constraint test has passed, meaning no failure.
    inline bool is_valid() const noexcept { return flag & flags::valid; }

    //! @return whether or not the constraint corresponds to a field/key, if so, **name** will be the field name.
    inline bool is_field() const noexcept { return flag & flags::field; }

    inline void set_valid() noexcept { flag = static_cast<flags>(flag & flags::valid); }
    inline void set_field() noexcept { flag = static_cast<flags>(flag & flags::field); }

    //! @copydoc is_valid()
    inline operator bool() const { return is_valid(); }

    template<flags Flag = flags::none>
    static ConstraintResult leaf_failure(
        text&& name, text&& reason=text::no_text()) noexcept {
      return ConstraintResult {
        .details = sequence<ConstraintResult>::no_sequence(),
        .name = std::move(name),
        .reason = std::move(reason),
        .flag = Flag
      };
    }

    static inline ConstraintResult leaf_field_failure(
        text&& name, text&& reason=text::no_text()) noexcept {
      return leaf_failure<flags::field>(std::move(name), std::move(reason));
    }

    static inline ConstraintResult
    field_failure(
        text&& name,
        ConstraintResult&& inner_detail,
        text&& reason = text::no_text()) noexcept {
      sequence<ConstraintResult> details(1);
      details.push_back(std::move(inner_detail));
      return ConstraintResult {
        .details = std::move(details),
        .name = std::move(name),
        .reason = std::move(reason),
        .flag = flags::field
      };
    }

    static ConstraintResult ok() noexcept {
      return ConstraintResult {
        .details = sequence<ConstraintResult>::no_sequence(),
        .name = text::no_text(),
        .reason = text::no_text(),
        .flag = flags::valid
      };
    }

  };

  class constraint_context {
  public:
    enum flags : uint8_t {
      none  = 0x1 << 0,
      fatal = 0x1 << 1,  // should stop looking at other constraints.
    };

    text name;  // constraint name.
    text message;  // custom rejection reason.
    flags flag = flags::none;

    constraint_context(
        text&& name = text::no_text(),
        text&& message = text::no_text(),
        bool fatal = false
        ) : name(std::move(name)), message(std::move(message)), flag(fatal ? flags::fatal : flags::none) {}

    virtual ~constraint_context() = default;

    inline bool is_fatal() const noexcept { return flag & flags::fatal; }

    template<bool Field = false, bool Leaf = true>
    auto fail() const noexcept -> ConstraintResult {
      return ConstraintResult {
        .details = (Leaf ? sequence<ConstraintResult>::no_sequence() : sequence<ConstraintResult>()),
        .name = name,
        .reason = message,
        .flag = (Field ? ConstraintResult::flags::field : ConstraintResult::flags::none)
      };
    }

    template<bool Field = false, bool Leaf = true>
    auto fail(const text& message) const noexcept -> ConstraintResult {
      if (this->message.empty())
        return ConstraintResult {
          .details = (Leaf ? sequence<ConstraintResult>::no_sequence() : sequence<ConstraintResult>()),
          .name = name,
          .reason = message,
          .flag = (Field ? ConstraintResult::flags::field : ConstraintResult::flags::none)
        };
      return this->fail<Field, Leaf>();
    }

    template<bool Field = false>
    auto fail(const text& message, sequence<ConstraintResult>&& details) const noexcept {
      return ConstraintResult {
        .details = std::move(details),
        .name = name,
        .reason = (this->message.empty() ? message : this->message),
        .flag = (Field ? ConstraintResult::flags::field : ConstraintResult::flags::none)
      };
    }

    template<bool Field = false>
    auto fail(const text& message, ConstraintResult&& inner_detail) const noexcept {
      sequence<ConstraintResult> details(1);
      details.push_back(std::move(inner_detail));
      return this->fail<Field>(message, std::move(details));
    }

    inline auto ok() const noexcept -> ConstraintResult {
      return ConstraintResult::ok();
    }
  };

  template<GARLIC_VIEW Layer>
  static inline text 
  get_text(Layer&& layer, const char* key, text default_value) noexcept {
    get_member(layer, key, [&default_value](const auto& result) {
        default_value = text::copy(result.get_string_view());
        });
    return default_value;
  }

  template<typename T>
  using constraint_test_handler = ConstraintResult (*)(const T&, const constraint_context*);

  template<typename T>
  using constraint_quick_test_handler = bool (*)(const T&, const constraint_context*);

  namespace internal {
    template<typename InnerTag>
    struct tag_wrapper {
      template<GARLIC_VIEW Layer>
      static inline ConstraintResult
      test(const Layer& layer, const constraint_context* context) noexcept {
        return InnerTag::test(layer, *reinterpret_cast<const typename InnerTag::context_type*>(context));
      }

      template<GARLIC_VIEW Layer>
      static inline bool
      quick_test(const Layer& layer, const constraint_context* context) noexcept {
        return InnerTag::quick_test(layer, *reinterpret_cast<const typename InnerTag::context_type*>(context));
      }
    };

    template<typename Tag, typename... Rest>
    struct registry {
      using tag = tag_wrapper<Tag>;
      using rest = registry<Rest...>;
      static constexpr unsigned id = sizeof...(Rest);
      static constexpr unsigned not_found = UINT32_MAX;

      template<typename Query>
      static unsigned constexpr position_of() {
        if (std::is_same<Tag, Query>::value)
          return 0;
        constexpr auto result = rest::template position_of<Query>();
        if (result == not_found)
          return result;
        return result + 1;
      }

      template<typename Query, GARLIC_VIEW Layer>
      static constexpr auto test_handler() {
        if (std::is_same<Tag, Query>::value)
          return &tag::template test<Layer>;
        return rest::template test_handler<Query, Layer>();
      }

      template<GARLIC_VIEW Layer>
      static constexpr std::array<constraint_test_handler<Layer>, sizeof...(Rest) + 1>
      test_handlers() {
        return {&tag::template test<Layer>, &tag_wrapper<Rest>::template test<Layer>...};
      }

      template<GARLIC_VIEW Layer>
      static constexpr std::array<constraint_quick_test_handler<Layer>, sizeof...(Rest) + 1>
      quick_test_handlers() {
        return {&tag::template quick_test<Layer>, &tag_wrapper<Rest>::template quick_test<Layer>...};
      }
    };

    template<typename Tag>
    struct registry<Tag> {
      using tag = tag_wrapper<Tag>;
      static constexpr unsigned id = 0;
      static constexpr unsigned not_found = UINT32_MAX;

      template<typename Query>
      static unsigned constexpr position_of() {
        return (std::is_same<Tag, Query>::value ? 0 : not_found);
      }

      template<typename Query, GARLIC_VIEW Layer>
      static constexpr auto test_handler() {
        return (std::is_same<Tag, Query>::value ? &tag::template test<Layer> : nullptr);
      }

      template<typename Query, GARLIC_VIEW Layer>
      static constexpr auto quick_test_handler() {
        return (std::is_same<Tag, Query>::value ? &tag::template quick_test<Layer> : nullptr);
      }
    };

  }

  //! Smallest unit of data validation.
  /*!
   * A Constraint is a generic type that can be used to validate
   * any type that conforms to garlic::ViewLayer.
   *
   * This type cannot be inherited and it does not have public constructors.
   * The proper way to create a Constraint is to use Constraint::make() or its
   * shorthand make_constraint().
   *
   * If needed, one can define an uninitialized Constraint using Constraint::empty()
   * but this Constraint should not be passed to any other object as it is uninitialized
   * and can lead to crashes or at least undefined behaviors.
   *
   * @note You should think of Constraint as a shared pointer to a context data that
   *       can be used to instantiate **test** and **quick_test** methods when needed.
   *       Thus, copying a Constraint does not really deep copy its inside, it creates
   *       a new pointer that holds onto the inner context, much like a shared pointer.
   *       In fact it does use a shared pointer inside.
   *
   * @code
   * auto regex_constriant = garlic::make_constraint<garlic::regex_tag>("\\d");
   * auto copy = regex_constraint;  // uses the same context as regex_constraint.
   * &copy.context() == &regex_constraint.context();  // true
   * @endcode
   */
  class Constraint final {
  private:
    using context_pointer = std::shared_ptr<constraint_context>;
    context_pointer context_;
    unsigned index_;

    Constraint(unsigned index, context_pointer&& context) : context_(std::move(context)), index_(index) {}

  public:
    //! Create a generic Constraint based on a constraint tag.
    /*! @tparam Tag any **built-in** constraint tag that is registered in constraint_registry.
     *  @tparam Args appropriate set of arguments for the constraint tag used.
     *  @note You will get a compile-time error if you use a tag that is not registered.
     */
    template<typename Tag, typename... Args>
    static Constraint make(Args&&... args) noexcept;

    //! Make a Constraint without any context.
    static Constraint empty() noexcept {
      return Constraint(0, nullptr);
    }

    //! @return whether or not the constraint is initialized.
    inline operator bool () const noexcept {
      return context_ != nullptr;
    }

    //! Perform the constraint test on the layer and return the result.
    /*! @tparam Layer any readable layer that conforms to the garlic::ViewLayer concept.
     */
    template<GARLIC_VIEW Layer>
    inline ConstraintResult test(const Layer& value) const noexcept;

    //! Very similar to Constraint::test() but it only returns a boolean.
    /*! @tparam Layer any readable layer that conforms to the garlic::ViewLayer concept.
     */
    template<GARLIC_VIEW Layer>
    inline bool quick_test(const Layer& value) const noexcept;

    inline const constraint_context& context() const noexcept {
      return *context_;
    }

    inline constraint_context& context() noexcept {
      return *context_;
    }

    template<typename Tag>
    inline const auto& context_for() const noexcept {
      return *reinterpret_cast<typename Tag::context_type*>(context_.get());
    }

    template<typename Tag>
    inline auto& context_for() noexcept {
      return *reinterpret_cast<typename Tag::context_type*>(context_.get());
    }

    template<typename, typename... Args>
    friend inline Constraint make_constraint(Args&&...) noexcept;
  };


  //! Run a number of constraints on a layer.
  /*! @tparam Layer any readable layer that conforms to garlic::ViewLayer concept.
   *  @tparam Container any constainer that stores a number of Constraint items and has begin() and end()
   *  @param it a back inserter iterator to store ConstraintResult items.
   */
  template<GARLIC_VIEW Layer, typename Container, typename BackInserterIterator>
  inline void test_constraints(
      Layer&& value,
      Container&& constraints,
      BackInserterIterator it) {
    for (const auto& constraint : constraints) {
      if (auto result = constraint.test(value); !result.is_valid()) {
        it = std::move(result);
        if (constraint.context().is_fatal())
          break;
      }
    }
  }


  /*! @return whether or not a readable layer passes all constraint tests.
   *  @tparam Layer any readable layer that conforms to garlic::ViewLayer concept.
   *  @tparam Container any constainer that stores a number of Constraint items and has begin() and end()
   */
  template<GARLIC_VIEW Layer, typename Container>
  static inline bool
  test_constraints_quick(Layer&& value, Container&& constraints) {
    return std::all_of(
        std::begin(constraints), std::end(constraints),
        [&value](const auto& constraint) { return constraint.quick_test(value); }
        );
  }


  /*! @return the first failed Constraint or return an ok Constraint if all Constraint checks pass.
   *  @tparam Layer any readable layer that conforms to garlic::ViewLayer concept.
   *  @tparam Container any constainer that stores a number of Constraint items and has begin() and end()
   */
  template<GARLIC_VIEW Layer, typename Container>
  static inline ConstraintResult
  test_constraints_first_failure(Layer&& value, Container&& constraints) {
    for (const auto& constraint : constraints) {
      if (auto result = constraint.test(value); !result.is_valid()) {
        return result;
      }
    }
    return ConstraintResult::ok();
  }

  //! Constraint Tag that passes if the layer has matching data type.
  /*! @code{.cpp}
   *  make_constraint<type_tag>(TypeTag);
   *  @endcode
   */
  struct type_tag {
    
    struct Context : public constraint_context {
      template<typename... Args>
      Context(TypeFlag flag, text&& name = "type_constraint", Args&&... args
          ) : constraint_context(std::move(name), std::forward<Args>(args)...), flag(flag) {}

      TypeFlag flag;
    };

    using context_type = Context;

    template<GARLIC_VIEW Layer>
    static ConstraintResult
    test (const Layer& layer, const Context& context) noexcept {
      switch (context.flag) {
        case TypeFlag::Null: {
          if (layer.is_null()) { return context.ok(); }
          else return context.fail("Expected null.");
        }
        case TypeFlag::Boolean: {
          if (layer.is_bool()) { return context.ok(); }
          else return context.fail("Expected boolean type.");
        }
        case TypeFlag::Double: {
          if (layer.is_double()) { return context.ok(); }
          else return context.fail("Expected double type.");
        }
        case TypeFlag::Integer: {
          if (layer.is_int()) { return context.ok(); }
          else return context.fail("Expected integer type.");
        }
        case TypeFlag::String: {
          if (layer.is_string()) { return context.ok(); }
          else return context.fail("Expected string type.");
        }
        case TypeFlag::List: {
          if (layer.is_list()) { return context.ok(); }
          else return context.fail("Expected a list.");
        }
        case TypeFlag::Object: {
          if (layer.is_object()) { return context.ok(); }
          else return context.fail("Expected an object.");
        }
        default: return context.fail();
      }
    }

    template<GARLIC_VIEW Layer>
    static bool
    quick_test(const Layer& layer, const Context& context) noexcept {
      switch (context.flag) {
        case TypeFlag::Null: return layer.is_null();
        case TypeFlag::Boolean: return layer.is_bool();
        case TypeFlag::Double: return layer.is_double();
        case TypeFlag::Integer: return layer.is_int();
        case TypeFlag::String: return layer.is_string();
        case TypeFlag::List: return layer.is_list();
        case TypeFlag::Object: return layer.is_object();
        default: return false;
      }

    }
  };


  //! Constraint Tag that passes if the layer is within a certain boundary.
  /*! If layer is a *string*, its length will be checked.
   *
   *  If layer is a *number*, its value will be checked.
   *
   *  If layer is a *list*, its element count will be checked.
   *
   *  It passes the test for all other types including *null*.
   * @code{.cpp}
   *  make_constraint<range_tag>(size_t min, size_t max);
   *  @endcode
   */
  struct range_tag {
    using size_type = size_t;

    struct Context : public constraint_context {
      template<typename... Args>
      Context(size_type min, size_type max, text&& name = "range_constraint", Args&&... args
          ) : constraint_context(std::move(name), std::forward<Args>(args)...), min(min), max(max) {}

      size_type min;
      size_type max;
    };

    using context_type = Context;

    template<GARLIC_VIEW Layer>
    static ConstraintResult
    test(const Layer& layer, const Context& context) noexcept {
      if (layer.is_string()) {
        auto length = layer.get_string_view().size();
        if (length > context.max || length < context.min) return context.fail("invalid string length.");
      } else if (layer.is_double()) {
        auto dvalue = layer.get_double();
        if(dvalue > context.max || dvalue < context.min) return context.fail("out of range value.");
      } else if (layer.is_int()) {
        auto ivalue = layer.get_int();
        if(static_cast<size_type>(ivalue) > context.max || static_cast<size_type>(ivalue) < context.min)
          return context.fail("out of range value.");
      } else if (layer.is_list()) {
        size_type count = garlic::list_size(layer);
        if (count > context.max)
          return context.fail("too many items in the list.");
        if (count < context.min)
          return context.fail("too few items in the list.");
      }
      return context.ok();
    }

    template<GARLIC_VIEW Layer>
    static bool
    quick_test(const Layer& layer, const Context& context) noexcept {
      if (layer.is_string()) {
        auto length = layer.get_string_view().size();
        if (length > context.max || length < context.min) return false;
      } else if (layer.is_double()) {
        auto dvalue = layer.get_double();
        if(dvalue > context.max || dvalue < context.min) return false;
      } else if (layer.is_int()) {
        auto ivalue = layer.get_int();
        if(static_cast<size_type>(ivalue) > context.max || static_cast<size_type>(ivalue) < context.min)
          return false;
      } else if (layer.is_list()) {
        size_type count = garlic::list_size(layer);
        if (count > context.max)
          return false;
        if (count < context.min)
          return false;
      }
      return true;

    }
  };


  //! Constraint Tag that passes if a specified regex pattern passes the test.
  /*! @note It passes the test if the layer is not a string type.
   *
   *  @code{.cpp}
   *  make_constraint<regex_tag>(text&& pattern);
   *  @endcode
   */
  struct regex_tag {

    struct Context : public constraint_context {
      template<typename... Args>
      Context(text&& pattern, text&& name = "regex_constraint", Args&&... args
          ) : constraint_context(std::move(name), std::forward<Args>(args)...),
              pattern(pattern.data(), pattern.size()) {}

      std::regex pattern;
    };

    using context_type = Context;

    template<GARLIC_VIEW Layer>
    static inline ConstraintResult
    test(const Layer& layer, const Context& context) noexcept {
      if (!layer.is_string()) return context.ok();
      if (std::regex_match(layer.get_cstr(), context.pattern)) { return context.ok(); }
      else { return context.fail("invalid value."); }
    }

    template<GARLIC_VIEW Layer>
    static inline bool
    quick_test(const Layer& layer, const Context& context) noexcept {
      if (!layer.is_string()) return true;
      if (std::regex_match(layer.get_cstr(), context.pattern)) return true;
      else return false;
    }
  };


  //! Constraint Tag that passes if any of the inner constraints pass.
   /*! @code{.cpp}
   *   make_constraint<any_tag>(sequence<Constraint>&& constraints);
   *   @endcode
   */
  struct any_tag {
    struct Context : public constraint_context {
      template<typename... Args>
      Context(sequence<Constraint>&& constraints, Args&&... args
          ) : constraint_context(std::forward<Args>(args)...), constraints(std::move(constraints)) {}

      sequence<Constraint> constraints;
    };

    using context_type = Context;

    template<GARLIC_VIEW Layer>
    static inline ConstraintResult
    test(const Layer& layer, const Context& context) noexcept {
      if (any_tag::quick_test(layer, context))
        return context.ok();
      return context.fail("None of the constraints read this value.");
    }

    template<GARLIC_VIEW Layer>
    static inline bool
    quick_test(const Layer& layer, const Context& context) noexcept {
      return std::any_of(
          context.constraints.begin(),
          context.constraints.end(),
          [&layer](const auto& item) { return item.quick_test(layer); });
    }
  };


  /*! @brief Constraint Tag that passes if the layer is a list and all its
   *         elements pass the inner constraints.
   *  @note If the layer is not a *list*, the test will fail.
   *
   *  @code{.cpp}
   *  make_constraint<list_tag>(Constraint&& constraint);
   *  @endcode
   */
  struct list_tag {
    struct Context : public constraint_context {
      template<typename... Args>
      Context(
          Constraint&& constraint, bool ignore_details = false,
          text&& name = "list_constraint", Args&&... args
          ) : constraint_context(std::move(name), std::forward<Args>(args)...),
              constraint(std::move(constraint)), ignore_details(ignore_details) {}

      Constraint constraint;
      bool ignore_details;
    };

    using context_type = Context;

    template<GARLIC_VIEW Layer>
    static ConstraintResult
    test(const Layer& layer, const Context& context) noexcept {
      if (!layer.is_list()) return context.fail("Expected a list.");
      if (context.ignore_details)
        return list_tag::test<true>(layer, context);
      return list_tag::test<false>(layer, context);
    }

    template<GARLIC_VIEW Layer>
    static bool
    quick_test(const Layer& layer, const Context& context) noexcept {
      if (!layer.is_list()) return false;
      return std::all_of(
          layer.begin_list(), layer.end_list(),
          [&context](const auto& item) { return context.constraint.quick_test(item); }
          );
    }

    template<bool IgnoreDetails, GARLIC_VIEW Layer>
    inline static ConstraintResult test(const Layer& layer, const Context& context) noexcept {
      size_t index = 0;
      for (const auto& item : layer.get_list()) {
        if (IgnoreDetails) {  // no runtime penalty since IgnoreDetails is a template parameter.
          if (!context.constraint.quick_test(item)) {
            return context.fail(
                "Invalid value found in the list.",
                ConstraintResult::leaf_field_failure(
                  text::copy(std::to_string(index)),
                  "invalid value."));
          }
        } else {
          auto result = context.constraint.test(item);
          if (!result.is_valid()) {
            return context.fail(
                "Invalid value found in the list.",
                ConstraintResult::field_failure(
                  text::copy(std::to_string(index)),
                  std::move(result),
                  "invalid value."
                  ));
          }
        }
        ++index;
      }
      return context.ok();
    }
  };

  /*! @brief Constraint Tag that passes if the layer is a list and its first n
   *         elements pass the first n constraints.
   *
   *  Basically when constraint[N] passes layer.begin_list()[N]
   *
   *  @code{.cpp}
   *  make_constraint<tuple_tag>(sequence<Constraint>&& constraints,
                                 bool strict = true,
                                 bool ignore_details = false);
   *  @endcode
   *
   *  @param constraints ordered list of constraints to match the elements in the layer.
   *  @param strict if true, layer can only have as many elements as there are constraints.
   *  @param ignore_details if true, failing constraints will not be added to the resulting
   *                        ConstraintResult as details.
   *  @return The resulting ConstraintResult will have one extra detail and it's name is the index of element
   *          in the tuple.
   */
  class tuple_tag {
  public:
    struct Context : public constraint_context {
      template<typename... Args>
      Context(
          sequence<Constraint>&& constraints, bool strict = true, bool ignore_details = false,
          text&& name = "tuple_constraint", Args&&... args
          ) : constraint_context(std::move(name), std::forward<Args>(args)...),
              constraints(std::move(constraints)), strict(strict), ignore_details(ignore_details) {}

      sequence<Constraint> constraints;
      bool strict;
      bool ignore_details;
    };

    using context_type = Context;

    template<GARLIC_VIEW Layer>
    static bool
    quick_test(const Layer& layer, const Context& context) noexcept {
      if (!layer.is_list()) return false;
      auto tuple_it = layer.begin_list();
      auto constraint_it = context.constraints.begin();
      while (constraint_it != context.constraints.end() && tuple_it != layer.end_list()) {
        if (!constraint_it->quick_test(*tuple_it)) return false;
        std::advance(tuple_it, 1);
        std::advance(constraint_it, 1);
      }
      if (context.strict && tuple_it != layer.end_list()) return false;
      if (constraint_it != context.constraints.end()) return false;
      return true;
    }

    template<GARLIC_VIEW Layer>
    static ConstraintResult
    test(const Layer& layer, const Context& context) noexcept {
      if (context.ignore_details)
        return tuple_tag::test<true>(layer, context);
      return tuple_tag::test<false>(layer, context);
    }

  private:
    template<bool IgnoreDetails, GARLIC_VIEW Layer>
    static inline ConstraintResult
    test(const Layer& layer, const Context& context) noexcept {
      if (!layer.is_list())
        return context.fail("Expected a list (tuple).");
      size_t index = 0;
      auto tuple_it = layer.begin_list();
      auto constraint_it = context.constraints.begin();
      while (constraint_it != context.constraints.end() && tuple_it != layer.end_list()) {
        if (IgnoreDetails) {
          auto result = constraint_it->quick_test(*tuple_it);
          if (!result) {
            return context.fail(
                "Invalid value found in the tuple.",
                ConstraintResult::leaf_field_failure(
                  text::copy(std::to_string(index)),
                  "invalid value."
                  ));
          }
        } else {
          auto result = constraint_it->test(*tuple_it);
          if (!result.is_valid()) {
            return context.fail(
                "Invalid value found in the tuple.",
                ConstraintResult::field_failure(
                  text::copy(std::to_string(index)),
                  std::move(result),
                  "invalid value."
                  ));
          }
        }
        std::advance(tuple_it, 1);
        std::advance(constraint_it, 1);
        ++index;
      }
      if (context.strict && tuple_it != layer.end_list()) {
        return context.fail("Too many values in the tuple.");
      }
      if (constraint_it != context.constraints.end()) {
        return context.fail("Too few values in the tuple.");
      }
      return context.ok();
    }
  };

  /*! @brief Constraint Tag that passes if the layer's members pass key and value constraints.
   *
   *  @code{.cpp}
   *  make_constraint<map_tag>(Constraint&& key_constraint,
                               Constraint&& value_constraint,
                               bool ignore_details);
   *  @endcode
   *
   *  @note In this tag, it is **valid** to pass empty (uninitialized) constraints, they will be ignored in that case.
   *
   *  @param key_constraint member keys must pass this constraint if constraint is not empty.
   *  @param value_constraint member values must pass this constraint if constraint is not empty.
   *  @param ignore_details if true, failing constraints will not be added to the resulting
   *                        ConstraintResult as details.
   */
  class map_tag {
  public:
    struct Context : public constraint_context {
      template<typename... Args>
      Context(
          Constraint&& key_constraint, Constraint&& value_constraint, bool ignore_details = false,
          text&& name = "map_constraint", Args&&... args
          ) : constraint_context(std::move(name), std::forward<Args>(args)...),
              key(std::move(key_constraint)), value(std::move(value_constraint)), ignore_details(ignore_details) {}

      Constraint key;
      Constraint value;
      bool ignore_details;
    };

    using context_type = Context;

    template<GARLIC_VIEW Layer>
    static ConstraintResult test(const Layer& layer, const Context& context) noexcept {
      if (!layer.is_object())
        return context.fail("Expected an object.");
      if (context.ignore_details)
        return map_tag::test<true>(layer, context);
      return map_tag::test<false>(layer, context);
    }

    template<GARLIC_VIEW Layer>
    static bool quick_test(const Layer& layer, const Context& context) noexcept {
      if (!layer.is_object())
        return false;
      if (context.key) {
        if (context.value)
          return map_tag::quick_test<true, true>(layer, context);
        return map_tag::quick_test<true, false>(layer, context);
      } else if (context.value)
        return map_tag::quick_test<false, true>(layer, context);
      return true;  // meaning there is not key or value constraint.
    }

  private:
    template<bool HasKeyConstraint, bool HasValueConstraint, GARLIC_VIEW Layer>
    static inline bool quick_test(const Layer& layer, const Context& context) noexcept {
      return std::all_of(
          layer.begin_member(), layer.end_member(),
          [&context](const auto& item) {
            if (HasKeyConstraint && !context.key.quick_test(item.key)) return false;
            if (HasValueConstraint && !context.value.quick_test(item.value)) return false;
            return true;
            });
    }

    template<bool IgnoreDetails, GARLIC_VIEW Layer>
    static inline ConstraintResult
    test(const Layer& layer, const Context& context) noexcept {
      if (context.key) {
        if (context.value) return test<IgnoreDetails, true, true>(layer, context);
        return test<IgnoreDetails, true, false>(layer, context);
      } else if (context.value) return test<IgnoreDetails, false, true>(layer, context);
      return context.ok();  // meaning there is no key or value constraint.
    }

    template<bool IgnoreDetails, bool HasKeyConstraint, bool HasValueConstraint, GARLIC_VIEW Layer>
    static inline ConstraintResult
    test(const Layer& layer, const Context& context) noexcept {
      for (const auto& item : layer.get_object()) {
        if (HasKeyConstraint) {
          if (IgnoreDetails && !context.key.quick_test(item.key)) {
            return context.fail("Object contains invalid key.");
          } else {
            if (auto result = context.key.test(item.key); !result.is_valid()) {
              return context.fail("Object contains invalid key.", std::move(result));
            }
          }
        }
        if (HasValueConstraint) {
          if (IgnoreDetails && !context.value.quick_test(item.value)) {
            return context.fail("Object contains invalid value.");
          } else {
            if (auto result = context.value.test(item.value); !result.is_valid()) {
              return context.fail("Object contains invalid value.", std::move(result));
            }
          }
        }
      }
      return context.ok();
    }
  };

  /*! @brief Constraint Tag that passes if all inner constraints pass the layer.
   *
   *  @code{.cpp}
   *  make_constraint<all_tag>(sequence<Constraint>&& constraints,
                               bool hide = true,
                               bool ignore_details = false);
   *  @endcode
   *
   *  @param hide if true, ConstraintResult from the first failing constraint will be
   *              returned. This practically hides this constraint and leaves no trace
   *              of it in the resulting ConstraintResult.
   *  @param ignore_details if true, failing constraints will not be added to the resulting
   *                        ConstraintResult as details.
   */
  struct all_tag {
    struct Context : public constraint_context {
      template<typename... Args>
      Context(
          sequence<Constraint>&& constraints, bool hide = true, bool ignore_details = false,
          Args&&... args
          ) : constraint_context(std::forward<Args>(args)...),
              constraints(std::move(constraints)), hide(hide), ignore_details(ignore_details) {}

      sequence<Constraint> constraints;
      bool hide;
      bool ignore_details;
    };

    using context_type = Context;

    template<GARLIC_VIEW Layer>
    static ConstraintResult
    test(const Layer& layer, const Context& context) noexcept {
      if (context.hide)
        return test_constraints_first_failure(layer, context.constraints);
      if (context.ignore_details) {
        if (test_constraints_quick(layer, context.constraints))
          return context.ok();
        else
          return context.fail("Some of the constraints fail on this value.");
      }
      sequence<ConstraintResult> results;
      test_constraints(layer, context.constraints, std::back_inserter(results));
      if (results.empty())
        return context.ok();
      return context.fail("Some of the constraints fail on this value.", std::move(results));
    }

    template<GARLIC_VIEW Layer>
    static bool quick_test(const Layer& layer, const Context& context) noexcept {
      return test_constraints_quick(layer, context.constraints);
    }
  };

  /*! @brief Constraint Tag that passes if layer is equal to a specified value.
   *
   *  @code{.cpp}
   *  make_constraint<string_literal_tag>("text");
   *  make_constraint<int_literal_tag>(12);
   *  make_constraint<double_literal_tag>(10.5);
   *  make_constraint<bool_literal_tag>(false);
   *  make_constraint<null_literal_tag>();
   *  @endcode
   */
  template<typename T>
  struct literal_tag {
    struct Context : public constraint_context {

      template<typename... Args>
      Context(T value, Args&&... args) : constraint_context(std::forward<Args>(args)...), value(value) {}

      T value;
    };

    using context_type = Context;

    template<GARLIC_VIEW Layer>
    static ConstraintResult
    test(const Layer& layer, const Context& context) noexcept {
      if (literal_tag::validate(layer, context.value))
        return context.ok();
      else
        return context.fail("invalid value.");
    }

    template<GARLIC_VIEW Layer>
    static bool quick_test(const Layer& layer, const Context& context) noexcept {
      return literal_tag::validate(layer, context.value);
    }

  private:
    template<typename V>
    using enable_if_int = typename std::enable_if<std::is_integral<V>::value && !std::is_same<V, bool>::value, bool>::type;

    template<typename V>
    using enable_if_bool = typename std::enable_if<std::is_same<V, bool>::value, bool>::type;

    template<typename V>
    using enable_if_double = typename std::enable_if<std::is_floating_point<V>::value, bool>::type;

    template<typename V>
    using enable_if_string = typename std::enable_if<std::is_same<V, std::string>::value, bool>::type;

    template<typename V>
    using enable_if_char_ptr = typename std::enable_if<std::is_same<V, const char*>::value, bool>::type;

    template<typename ValueType, GARLIC_VIEW Layer>
    static inline enable_if_int<ValueType>
    validate(const Layer& layer, ValueType expectation) noexcept {
      return layer.is_int() && expectation == layer.get_int();
    }

    template<typename ValueType, GARLIC_VIEW Layer>
    static inline enable_if_bool<ValueType>
    validate(const Layer& layer, ValueType expectation) noexcept {
      return layer.is_bool() && expectation == layer.get_bool();
    }

    template<typename ValueType, GARLIC_VIEW Layer>
    static inline enable_if_double<ValueType>
    validate(const Layer& layer, ValueType expectation) noexcept {
      return layer.is_double() && expectation == layer.get_double();
    }

    template<typename ValueType, GARLIC_VIEW Layer>
    static inline enable_if_string<ValueType>
    validate(const Layer& layer, const ValueType& expectation) noexcept {
      return layer.is_string() && !expectation.compare(layer.get_cstr());
    }
    
    template<typename ValueType, GARLIC_VIEW Layer>
    static inline enable_if_char_ptr<ValueType>
    validate(const Layer& layer, ValueType expectation) noexcept {
      return layer.is_string() && !strcmp(expectation, layer.get_cstr());
    }
  };

  template<>
  struct literal_tag<VoidType> {
    using context_type = constraint_context;

    template<GARLIC_VIEW Layer>
    static ConstraintResult
    test(const Layer& layer, const context_type& context) noexcept {
      if (layer.is_null())
        return context.ok();
      return context.fail("invalid value.");
    }

    template<GARLIC_VIEW Layer>
    static bool quick_test(const Layer& layer, const context_type& context) noexcept {
      return layer.is_null();
    }
  };

  using string_literal_tag = literal_tag<std::string>;
  using int_literal_tag    = literal_tag<int>;
  using double_literal_tag = literal_tag<double>;
  using bool_literal_tag   = literal_tag<bool>;
  using null_literal_tag   = literal_tag<VoidType>;

  //! A named group of Constraint elements.
  class Field {
  public:

    using const_constraint_iterator = typename sequence<Constraint>::const_iterator;

    //! List of all failed constraints.
    struct ValidationResult {
      using constraint_sequence = sequence<ConstraintResult>;

      constraint_sequence failures; //!< all failed constraints.

      //! @return whether or not the layer is valid.
      inline bool is_valid() const noexcept { return failures.empty(); }

      //! @copydoc is_valid()
      inline operator bool() const { return is_valid(); }
    };

    struct Properties {
      std::unordered_map<text, text> annotations;
      sequence<Constraint> constraints;
      text name;
      bool ignore_details = false;
    };
    
    Field(Properties&& properties) : properties_(std::move(properties)) {}

    //! Create an empty Field by a name.
    Field(text&& name) { properties_.name = std::move(name); }

    //! Create a Field by a name and a defined set of constraints.
    Field(text&& name, sequence<Constraint>&& constraints) {
      properties_.name = std::move(name);
      properties_.constraints = std::move(constraints);
    }

    //! Helper method to create and add a constriant to the Field.
    /*! Uses make_constraint() and adds the resulting Constraint to the Filed.
     */
    template<typename Tag, typename... Args>
    void add_constraint(Args&&... args) noexcept {
      this->add_constraint(make_constraint<Tag>(std::forward<Args>(args)...));
    }

    //! Add a constraint to the Field.
    void add_constraint(Constraint&& constraint) {
      properties_.constraints.push_back(std::move(constraint));
    }

    //! Adds all the constraints from the specified field to the front.
    inline void inherit_constraints_from(const Field& another) {
      properties_.constraints.push_front(
          another.begin_constraints(),
          another.end_constraints());
    }

<<<<<<< HEAD
    //! @return meta object.
    auto& meta() noexcept { return properties_.meta; }

    //! @return meta object.
    const auto& meta() const noexcept { return properties_.meta; }
=======
    //! \return annotations object.
    auto& annotations() noexcept { return properties_.annotations; }

    //! \return annotations object.
    const auto& annotations() const noexcept { return properties_.annotations; }
>>>>>>> 6161dda9

    /*! @return whether or not the field should ignore details and return
     *          a leaf ConstraintResult when testing/validating.
     */
    bool ignore_details() const { return properties_.ignore_details; }

    //! Set whether or not the field should ignore details.
    void set_ignore_details(bool value) { properties_.ignore_details = value; }

    //! @return the message to display when making failed ConstraintResult instances.
    text message() const noexcept {
      const auto& annotations = properties_.annotations;
      if (auto it = annotations.find("message"); it != annotations.end()) {
        return it->second;
      }
      return text::no_text();
    }
    //! @return name of the field.
    const text& name() const noexcept { return properties_.name; }
    const Properties& properties() const noexcept { return properties_; }

    //! @return an iterator (const) pointing to the first constraint in the field.
    const_constraint_iterator begin_constraints() const noexcept { return properties_.constraints.begin(); }

    //! @return an iterator (const) pointing to one past the last constraint in the field.
    const_constraint_iterator end_constraints() const noexcept { return properties_.constraints.end(); }

    //! test the layer with all the constraints in the field.
    template<GARLIC_VIEW Layer>
    ValidationResult validate(const Layer& layer) const noexcept {
      ValidationResult result;
      test_constraints(layer, properties_.constraints, std::back_inserter(result.failures));
      return result;
    }

    //! perform a quick and efficient test of all constraints in the field.
    template<GARLIC_VIEW Layer>
    bool quick_test(const Layer& layer) const noexcept {
      return test_constraints_quick(layer, properties_.constraints);
    }

  protected:
    Properties properties_;
  };


  //! An object to describe a Model.
  /*! A model will contain a table basic_text -> {field: Field, required: bool}
   */
  class Model {
  public:

    using field_pointer = std::shared_ptr<Field>;

    //! Field Record.
    struct FieldDescriptor {
      field_pointer field;  //!< Field instance.
      bool required;  //!< whether or not this Field is required.
    };

    using const_field_iterator = typename std::unordered_map<text, FieldDescriptor>::const_iterator;

    struct Properties {
      std::unordered_map<text, FieldDescriptor> field_map;
      std::unordered_map<text, text> annotations;
      text name;
      bool strict = false;
    };

    //! Create an empty Model.
    Model() {}

    Model(Properties&& properties) : properties_(std::move(properties)) {}

    //! Create an empty Model by name.
    Model(text&& name) {
      properties_.name = std::move(name);
    }

    //! Add a new field.
    /*! @param name the name/key of the member.
     *  @param field std::shared_ptr<Field>
     *  @param required whether or not this field is required.
     *  @note If a member by such name already exists, this function will not do anything.
     */
    void add_field(text&& name, field_pointer field, bool required = true) {
      properties_.field_map.emplace(
          std::move(name),
          FieldDescriptor { .field = std::move(field), .required = required }
          );
    }

    //! @return a shared pointer to the Field instance or nullptr if such key is not defined yet.
    template<typename KeyType>
    field_pointer get_field(KeyType&& name) const {
      auto it = properties_.field_map.find(name);
      if (it != properties_.field_map.end()) {
        return it->second.field;
      }
      return nullptr;
    }

<<<<<<< HEAD
    //! @return the model's meta map.
    auto& meta() noexcept { return properties_.meta; }

    //! @copydoc meta()
    const auto& meta() const noexcept { return properties_.meta; }
=======
    //! \return the model's annotations map.
    auto& annotations() noexcept { return properties_.annotations; }

    //! \copydoc annotations()
    const auto& annotations() const noexcept { return properties_.annotations; }
>>>>>>> 6161dda9

    //! @return name of the Model.
    const text& name() const noexcept { return properties_.name; }
    const Properties& properties() const { return properties_; }

    //! @return an iterator (const) pointing to the first (basic_text, FieldDescriptor) pair.
    const_field_iterator begin_fields() const noexcept { return properties_.field_map.begin(); }

    //! @return an iterator (const) pointing to one past the last (basic_text, FieldDescriptor) pair.
    const_field_iterator end_fields() const noexcept { return properties_.field_map.end(); }

    //! @return an iterator (const) pointing to found (basic_text, FieldDescriptor) pair or end_fields()
    const_field_iterator find_field(const text& name) const noexcept { return properties_.field_map.find(name); }

    //! Run a quick test on a layer.
    template<GARLIC_VIEW Layer>
    bool quick_test(const Layer& layer) const noexcept {
      if (!layer.is_object()) return false;
      std::unordered_set<text> requirements;
      for (const auto& member : layer.get_object()) {
        auto it = properties_.field_map.find(member.key.get_cstr());
        if (it == properties_.field_map.end()) continue;
        if (!it->second.field->quick_test(member.value)) {
          return false;
        }
        requirements.emplace(it->first);
      }
      for (const auto& item : properties_.field_map) {
        if (auto it = requirements.find(item.first); it != requirements.end()) continue;
        if (!item.second.required) continue;
        return false;
      }
      return true;
    }

    //! Validate a layer and return a detailed ConstraintResult.
    template<GARLIC_VIEW Layer>
    ConstraintResult validate(const Layer& layer) const noexcept {
      sequence<ConstraintResult> details;
      if (layer.is_object()) {
        // todo : if the container allows for atomic table look up, swap the loop.
        std::unordered_set<text> requirements;
        for (const auto& member : layer.get_object()) {
          auto it = properties_.field_map.find(member.key.get_cstr());
          if (it != properties_.field_map.end()) {
            this->test_field(details, member.key, member.value, it->second.field);
            requirements.emplace(it->first);
          }
        }
        for (const auto& item : properties_.field_map) {
          if (auto it = requirements.find(item.first); it != requirements.end()) continue;
          if (!item.second.required) continue;
          details.push_back(
              ConstraintResult::leaf_field_failure(
                item.first.view(),
                "missing required field!"));
        }
      } else {
        details.push_back(ConstraintResult::leaf_failure("type", "Expected object."));
      }
      if (!details.empty()) {
        return ConstraintResult {
          .details = std::move(details),
          .name = properties_.name.clone(),
          .reason = text("This model is invalid!"),
          .flag = ConstraintResult::flags::none
        };
      }

      return ConstraintResult::ok();
    }

  protected:
    Properties properties_;

  private:
    template<GARLIC_VIEW Layer>
    inline void
    test_field(
        sequence<ConstraintResult>& details,
        const Layer& key,
        const Layer& value,
        const field_pointer& field) const {
      if (field->properties().ignore_details) {
        if (!field->quick_test(value)) {
          details.push_back(ConstraintResult {
              .details = sequence<ConstraintResult>::no_sequence(),
              .name = decode<text>(key),
              .reason = field->message(),
              .flag = ConstraintResult::flags::field
              });
        }
      } else {
        auto test = field->validate(value);
        if (!test.is_valid()) {
          details.push_back(ConstraintResult {
              .details = std::move(test.failures),
              .name = decode<text>(key),
              .reason = field->message(),
              .flag = ConstraintResult::flags::field
              });
        }
      }
    }
  };

  /*! @brief Constraint Tag that passes if the specified Model passes the layer.
   *
   *  @code{.cpp}
   *  make_constraint<model_tag>(std::shared_ptr<Model>&& model);
   *  @endcode
   */
  struct model_tag {
    struct Context : public constraint_context {
      using model_pointer = std::shared_ptr<Model>;

      template<typename... Args>
      Context(model_pointer model, Args&&... args
          ) : constraint_context(std::forward<Args>(args)...), model(std::move(model)) {}

      Context(model_pointer model
          ) : constraint_context(model->name().view(), text::no_text(), true), model(std::move(model)) {}

      model_pointer model;
    };

    using context_type = Context;

    template<GARLIC_VIEW Layer>
    static inline ConstraintResult test(const Layer& layer, const Context& context) noexcept {
      return context.model->validate(layer);
    }

    template<GARLIC_VIEW Layer>
    static inline bool quick_test(const Layer& layer, const Context& context) noexcept {
      return context.model->quick_test(layer);
    }
  };

  static inline std::shared_ptr<Field> make_field(text&& name) {
    return std::make_shared<Field>(std::move(name));
  }

  static inline std::shared_ptr<Field> make_field(text&& name, sequence<Constraint>&& constraints) {
    return std::make_shared<Field>(std::move(name), std::move(constraints));
  }

  static inline std::shared_ptr<Field> make_field(sequence<Constraint>&& constraints) {
    return std::make_shared<Field>(text::no_text(), std::move(constraints));
  }

  template<typename... Args>
  static inline std::shared_ptr<Model> make_model(Args&&...args) {
    return std::make_shared<Model>(std::forward<Args>(args)...);
  }

  /*! @brief Constraint Tag that passes if the specified Field passes the layer.
   *
   *  @code{.cpp}
   *  make_constraint<field_tag>(std::shared_ptr<Field> pointer,
   *                             bool hide = false,
   *                             bool ignore_details = false);
   *  @endcode
   *  @param field_pointer a pointer to the Field instance.
   *  @param hide if true, ConstraintResult from the first failing constraint will be
   *              returned. This practically hides this constraint and leaves no trace
   *              of it in the resulting ConstraintResult.
   *  @param ignore_details if true, failing constraints will not be added to the resulting
   *                        ConstraintResult as details.
   */
  struct field_tag {
    struct Context : public constraint_context {
      using field_pointer = std::shared_ptr<Field>;
      using field_pointer_ref = std::shared_ptr<field_pointer>;

      template<typename... Args>
      Context(
          field_pointer_ref ref, bool hide = false, bool ignore_details = false,
          Args&&... args
          ) : constraint_context(std::forward<Args>(args)...),
              ref(std::move(ref)), hide(hide), ignore_details(ignore_details) {
                this->update_name();
              }

      template<typename... Args>
      Context(
          field_pointer pointer, bool hide = false, bool ignore_details = false,
          Args&&... args
          ) : Context(std::make_shared<field_pointer>(pointer), hide, ignore_details, std::forward<Args>(args)...) {}

      template<typename... Args>
      inline ConstraintResult
      custom_message_fail(Args&&... args) const noexcept {
        return this->fail((*ref)->message(), std::forward<Args>(args)...);
      }

      void update_name() {
        if (*ref && this->name.empty()) {
          this->name = (*ref)->name();
        }
      }

      void set_field(field_pointer field) {
        ref->swap(field);
        this->update_name();
      }

      field_pointer_ref ref;
      bool hide;
      bool ignore_details;
    };

    using context_type = Context;

    template<GARLIC_VIEW Layer>
    static inline ConstraintResult
    test(const Layer& layer, const Context& context) noexcept {
      if (context.hide) {
        return test_constraints_first_failure(layer, (*context.ref)->properties().constraints);
      }
      const auto& field = *context.ref;
      if (context.ignore_details || field->properties().ignore_details) {
        if (field->quick_test(layer)) return context.ok();
        return context.custom_message_fail();
      }
      auto result = field->validate(layer);
      if (result.is_valid()) return context.ok();
      return context.custom_message_fail(std::move(result.failures));
    }

    template<GARLIC_VIEW Layer>
    static inline bool quick_test(const Layer& layer, const Context& context) noexcept {
      return (*context.ref)->quick_test(layer);
    }
  };

  //! Built-in constraint tags.
  using constraint_registry = internal::registry<
    type_tag, range_tag, regex_tag, any_tag, list_tag, tuple_tag, map_tag, all_tag, model_tag, field_tag,
    string_literal_tag, int_literal_tag, double_literal_tag, bool_literal_tag, null_literal_tag>;

  template<typename Tag, typename... Args>
   Constraint Constraint::make(Args&&... args) noexcept {
     constexpr auto position = constraint_registry::position_of<Tag>();
     static_assert(position != constraint_registry::not_found, "Unregistered tag used to make a flat constraint.");
    return Constraint(
        position,
        std::make_shared<typename Tag::context_type>(std::forward<Args>(args)...));
  }

  template<GARLIC_VIEW Layer>
  inline ConstraintResult
  Constraint::test(const Layer& value) const noexcept {
    static constexpr auto handlers = constraint_registry::test_handlers<Layer>();
    return handlers[index_](value, context_.get());
  }

  template<GARLIC_VIEW Layer>
  inline bool
  Constraint::quick_test(const Layer& value) const noexcept {
    static constexpr auto handlers = constraint_registry::quick_test_handlers<Layer>();
    return handlers[index_](value, context_.get());
  }

  //! Create a generic Constraint based on a constraint tag.
  /*! @tparam Tag any **built-in** constraint tag that is registered in constraint_registry.
   *  @tparam Args appropriate set of arguments for the constraint tag used.
   *  @note You will get a compile-time error if you use a tag that is not registered.
   */
  template<typename Tag, typename... Args>
  inline Constraint
  make_constraint(Args&&... args) noexcept {
    return Constraint::make<Tag>(std::forward<Args>(args)...);
  }

}

#endif /* end of include guard: GARLIC_CONSTRAINTS_H */<|MERGE_RESOLUTION|>--- conflicted
+++ resolved
@@ -1100,19 +1100,11 @@
           another.end_constraints());
     }
 
-<<<<<<< HEAD
-    //! @return meta object.
-    auto& meta() noexcept { return properties_.meta; }
-
-    //! @return meta object.
-    const auto& meta() const noexcept { return properties_.meta; }
-=======
-    //! \return annotations object.
+    //! @return annotations object.
     auto& annotations() noexcept { return properties_.annotations; }
 
-    //! \return annotations object.
+    //! @return annotations object.
     const auto& annotations() const noexcept { return properties_.annotations; }
->>>>>>> 6161dda9
 
     /*! @return whether or not the field should ignore details and return
      *          a leaf ConstraintResult when testing/validating.
@@ -1215,19 +1207,11 @@
       return nullptr;
     }
 
-<<<<<<< HEAD
-    //! @return the model's meta map.
-    auto& meta() noexcept { return properties_.meta; }
-
-    //! @copydoc meta()
-    const auto& meta() const noexcept { return properties_.meta; }
-=======
-    //! \return the model's annotations map.
+    //! @return the model's annotations map.
     auto& annotations() noexcept { return properties_.annotations; }
 
-    //! \copydoc annotations()
+    //! @copydoc annotations()
     const auto& annotations() const noexcept { return properties_.annotations; }
->>>>>>> 6161dda9
 
     //! @return name of the Model.
     const text& name() const noexcept { return properties_.name; }
